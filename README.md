# Alocação de VMs com BRKGA, Tabu Search

## Autores

- Ramon Barros  
- Afrânio Yago

## Sobre

Este repositório foi desenvolvido como parte da disciplina de **Pesquisa Operacional** no Instituto de Computação da **UFAL**.

O objetivo do projeto é a implementação de técnicas híbridas para resolver problemas de **alocação de máquinas virtuais (VMs) em hosts físicos** com múltiplos objetivos. O sistema utiliza uma abordagem híbrida composta por:

- **BRKGA (Biased Random-Key Genetic Algorithm)** multiobjetivo
- **Busca Tabu** multiobjetivo (planejado)

<<<<<<< HEAD
A meta principal é encontrar um conjunto de **soluções Pareto-ótimas** que otimizem simultaneamente:
- **Minimização do custo** total dos hosts ativos
- **Maximização da confiabilidade** do sistema

## Características do Sistema

### Objetivos Múltiplos
- **Objetivo 1:** Minimizar custo total de ativação dos hosts
- **Objetivo 2:** Maximizar confiabilidade média das VMs
- **Objetivo adicional:** Minimizar consumo de energia
- **Métrica de qualidade:** Balanceamento de carga entre hosts

### Restrições
- **Capacidade dos hosts:** Limitações de CPU, RAM, armazenamento e rede
- **Ativação de hosts:** VMs só podem ser alocadas em hosts ativos
- **Confiabilidade mínima:** Cada VM tem um requisito mínimo de confiabilidade

### Algoritmos Implementados
- **BRKGA Multiobjetivo** com seleção baseada em NSGA-II
- **Estruturas de Pareto** para manter soluções não-dominadas
- **Decodificadores configuráveis** com diferentes estratégias
- **Arquivo adaptativo** de soluções com controle de diversidade

## Estrutura do Projeto

```
src/main/java/com/ramonyago/cloudsim/
├── model/                          # Estruturas de dados
│   ├── VM.java                     # Representação de máquinas virtuais
│   ├── Host.java                   # Representação de hosts físicos
│   ├── AllocationSolution.java     # Solução de alocação completa
│   ├── ProblemInstance.java        # Instância do problema
│   └── ResourceType.java           # Tipos de recursos (CPU, RAM, etc.)
├── algorithm/
│   └── brkga/                      # Algoritmo BRKGA
│       ├── MOBRKGA.java            # Algoritmo principal
│       ├── Individual.java         # Indivíduo com chaves aleatórias
│       ├── BRKGADecoder.java       # Decodificador de soluções
│       └── BRKGAParameters.java    # Parâmetros do algoritmo
├── io/                             # Entrada/saída de dados
│   └── InstanceReader.java         # Leitor de instâncias JSON
├── util/                           # Utilitários
│   └── ParetoArchive.java          # Arquivo de soluções Pareto-ótimas
├── VMAllocationOptimizer.java      # Orquestrador principal
├── OptimizationParameters.java     # Parâmetros globais
├── ExecutionReport.java            # Relatórios de execução
└── App.java                        # Aplicação principal
```

## Compilação e Execução

### Pré-requisitos
- Java 17 ou superior
- Maven 3.6+

### Compilação
```bash
mvn clean compile
```

### Execução dos Testes
```bash
mvn test
```

### Execução da Aplicação Principal
```bash
# Execução básica com instância de exemplo
mvn exec:java -Dexec.mainClass="com.ramonyago.cloudsim.App"

# Execução com arquivo de instância personalizado
mvn exec:java -Dexec.mainClass="com.ramonyago.cloudsim.App" -Dexec.args="examples/sample_instance.json"

# Ou compilar e executar diretamente
mvn package
java -jar target/alocacao-vm-po-1.0-SNAPSHOT.jar [arquivo_instancia.json]
```

## Formato de Entrada

O sistema aceita instâncias em formato JSON com a seguinte estrutura:

```json
{
  "metadata": {
    "description": "Descrição da instância",
    "difficulty": "easy|medium|hard"
  },
  "vms": [
    {
      "id": 1,
      "minReliability": 0.95,
      "priority": 1.0,
      "resourceDemands": {
        "cpu": 2.0,
        "ram": 4.0,
        "storage": 20.0,
        "network": 100.0
      }
    }
  ],
  "hosts": [
    {
      "id": 1,
      "activationCost": 100.0,
      "failureProbability": 0.02,
      "energyConsumption": 150.0,
      "resourceCapacities": {
        "cpu": 8.0,
        "ram": 16.0,
        "storage": 100.0,
        "network": 1000.0
      }
    }
  ]
}
```

## Configuração de Parâmetros

### Parâmetros do BRKGA
```java
OptimizationParameters params = new OptimizationParameters.Builder()
    .brkgaPopulationSize(100)           // Tamanho da população
    .brkgaMaxGenerations(500)           // Número máximo de gerações
    .brkgaEliteRatio(0.15)              // Proporção de indivíduos elite
    .brkgaMutantRatio(0.10)             // Proporção de mutantes
    .brkgaInheritanceProbability(0.7)   // Probabilidade de herança
    .decodingStrategy(BALANCED)         // Estratégia de decodificação
    .archiveSize(100)                   // Tamanho do arquivo Pareto
    .randomSeed(42)                     // Semente aleatória
    .build();
```

### Estratégias de Decodificação
- **GREEDY_COST:** Prioriza hosts com menor custo
- **GREEDY_RELIABILITY:** Prioriza hosts mais confiáveis
- **BALANCED:** Balanceamento entre custo e confiabilidade
- **FIRST_FIT:** Primeira alocação viável encontrada

## Exemplos de Uso

### Uso Programático Básico
```java
// Criar instância de exemplo
ProblemInstance instance = InstanceReader.createSampleInstance();

// Configurar parâmetros
OptimizationParameters params = OptimizationParameters.createDefault();

// Criar otimizador
VMAllocationOptimizer optimizer = new VMAllocationOptimizer(instance, params);

// Executar otimização
OptimizationResult result = optimizer.optimize();

// Obter melhores soluções
AllocationSolution bestCost = result.getBestCostSolution();
AllocationSolution bestReliability = result.getBestReliabilitySolution();
AllocationSolution balanced = result.getBalancedSolution();
```

### Análise de Resultados
```java
// Estatísticas do arquivo Pareto
ParetoArchive.ArchiveStatistics stats = result.getArchive().getStatistics();
System.out.println("Número de soluções: " + stats.size);
System.out.println("Faixa de custos: [" + stats.minCost + ", " + stats.maxCost + "]");
System.out.println("Faixa de confiabilidade: [" + stats.minReliability + ", " + stats.maxReliability + "]");

// Relatório detalhado
System.out.println(result.getReport().generateTextReport());
```

## Saídas do Sistema

### Soluções Pareto-ótimas
- Conjunto de soluções não-dominadas
- Valores de todos os objetivos para cada solução
- Detalhamento completo da alocação (qual VM em qual host)

### Relatórios de Execução
- **Formato texto:** Relatório completo com estatísticas
- **Formato CSV:** Dados estruturados para análise
- **Logs detalhados:** Progresso da otimização com timestamps

### Métricas de Qualidade
- Tempo de execução por fase do algoritmo
- Evolução do tamanho do arquivo Pareto
- Estatísticas de convergência
- Métricas de diversidade das soluções

## Tecnologias Utilizadas

- **Java 17:** Linguagem principal
- **Maven:** Gerenciamento de dependências e build
- **SLF4J + Logback:** Sistema de logging
- **Jackson:** Processamento de JSON
- **Apache Commons Math:** Operações matemáticas
- **JUnit 5:** Testes unitários

## Extensibilidade

O sistema foi projetado para ser facilmente extensível:

### Adicionando Novos Objetivos
```java
// Em AllocationSolution.java
public double getNovoObjetivo() {
    // Implementar cálculo do novo objetivo
}
```

### Implementando Novos Algoritmos
```java
public class NovoAlgoritmo {
    public ParetoArchive run(ParetoArchive initialSolutions) {
        // Implementar novo algoritmo
    }
}
```

### Personalizando Estratégias de Decodificação
```java
// Em BRKGADecoder.java - adicionar nova estratégia
public enum DecodingStrategy {
    // ... estratégias existentes
    NOVA_ESTRATEGIA
}
```

## Trabalhos Futuros

- [ ] Implementação da **Busca Tabu multiobjetivo**
- [ ] Integração com **solvers MILP** (CPLEX, Gurobi, GLPK)
- [ ] **Interface gráfica** para visualização das fronteiras de Pareto
- [ ] **Gerador automático** de instâncias de teste
- [ ] **Análise de sensibilidade** dos parâmetros
- [ ] **Paralelização** dos algoritmos
- [ ] **Métricas de qualidade** avançadas (hipervolume, spread)

## Referências

- Gonçalves, J. F., & Resende, M. G. (2011). Biased random-key genetic algorithms for combinatorial optimization.
- Deb, K., et al. (2002). A fast and elitist multiobjective genetic algorithm: NSGA-II.
- Glover, F., & Laguna, M. (1997). Tabu search.
=======

## 🚀 Como Rodar

### Pré-requisitos
- Java 17+
- Maven 3.6+

### Execução Rápida
```bash
# Clonar o repositório
git clone <repo-url>
cd vm-placement-po

# Compilar
mvn clean compile

# Executar exemplo principal
mvn exec:java -Dexec.mainClass="com.ramonyago.cloudsim.App"
```

### Executar Exemplos Específicos
```bash
# Exemplo básico de otimização
mvn exec:java -Dexec.mainClass="com.ramonyago.cloudsim.examples.CloudSimExample"
>>>>>>> d7721dc1

# Exemplo de alocação em tempo real
mvn exec:java -Dexec.mainClass="com.ramonyago.cloudsim.examples.RealTimeAllocationExample"
```

<<<<<<< HEAD
Para dúvidas e sugestões, entre em contato com os autores:
- Ramon Barros
- Afrânio Yago

---

**Instituto de Computação - UFAL**  
**Disciplina: Pesquisa Operacional**
=======
## 📁 Estrutura do Projeto

```
src/main/java/com/ramonyago/cloudsim/
├── algorithm/
│   └── brkga/               # Algoritmo BRKGA multiobjetivo
├── examples/                # Exemplos de uso
├── io/                      # Leitura/escrita de instâncias
├── model/                   # Modelos (VM, Host, Solução)
├── simulation/              # Integração CloudSim
└── util/                    # Utilitários

examples/                    # Instâncias de teste (JSON)
├── small_instance.json      # 3 VMs, 2 hosts
├── sample_instance.json     # 5 VMs, 4 hosts
└── large_instance.json      # 8 VMs, 6 hosts
```

## 📊 Instâncias de Teste

### Pequena (3 VMs, 2 hosts)
- **Tempo:** ~300ms
- **Resultado:** Custo 100.0, Confiabilidade 0.98

### Média (5 VMs, 4 hosts)  
- **Tempo:** ~370ms
- **Resultado:** Custo 120.0, Confiabilidade 0.99

### Grande (8 VMs, 6 hosts)
- **Tempo:** ~320ms
- **Resultado:** Custo 260.0, Confiabilidade 0.991

## 🔧 Como Funciona

1. **BRKGA** gera população inicial e explora o espaço de soluções
2. **Tabu Search** refina as soluções encontradas
3. **CloudSim** valida as soluções com simulação real
4. **Arquivo Pareto** mantém as melhores soluções não-dominadas

## 📈 Resultados Típicos

```
=== OTIMIZAÇÃO COMPLETA ===
Tempo BRKGA: 35ms
Tempo Tabu Search: 290ms (288 melhorias)
Melhoria de Custo: -27.7%
Fronteira de Pareto: 50 soluções

=== DISTRIBUIÇÃO FINAL ===
Host 2 → VMs 1,2,3 (Custo: 100.0)
Confiabilidade: 0.98
```

## ⚙️ Configurações

### Parâmetros BRKGA
- População: 50 indivíduos
- Gerações: 100
- Elite: 15%, Mutantes: 10%

### Parâmetros Tabu Search  
- Iterações: 500 por solução
- Lista Tabu: 50 movimentos
- Diversificação: a cada 100 iterações
>>>>>>> d7721dc1
<|MERGE_RESOLUTION|>--- conflicted
+++ resolved
@@ -14,254 +14,6 @@
 - **BRKGA (Biased Random-Key Genetic Algorithm)** multiobjetivo
 - **Busca Tabu** multiobjetivo (planejado)
 
-<<<<<<< HEAD
-A meta principal é encontrar um conjunto de **soluções Pareto-ótimas** que otimizem simultaneamente:
-- **Minimização do custo** total dos hosts ativos
-- **Maximização da confiabilidade** do sistema
-
-## Características do Sistema
-
-### Objetivos Múltiplos
-- **Objetivo 1:** Minimizar custo total de ativação dos hosts
-- **Objetivo 2:** Maximizar confiabilidade média das VMs
-- **Objetivo adicional:** Minimizar consumo de energia
-- **Métrica de qualidade:** Balanceamento de carga entre hosts
-
-### Restrições
-- **Capacidade dos hosts:** Limitações de CPU, RAM, armazenamento e rede
-- **Ativação de hosts:** VMs só podem ser alocadas em hosts ativos
-- **Confiabilidade mínima:** Cada VM tem um requisito mínimo de confiabilidade
-
-### Algoritmos Implementados
-- **BRKGA Multiobjetivo** com seleção baseada em NSGA-II
-- **Estruturas de Pareto** para manter soluções não-dominadas
-- **Decodificadores configuráveis** com diferentes estratégias
-- **Arquivo adaptativo** de soluções com controle de diversidade
-
-## Estrutura do Projeto
-
-```
-src/main/java/com/ramonyago/cloudsim/
-├── model/                          # Estruturas de dados
-│   ├── VM.java                     # Representação de máquinas virtuais
-│   ├── Host.java                   # Representação de hosts físicos
-│   ├── AllocationSolution.java     # Solução de alocação completa
-│   ├── ProblemInstance.java        # Instância do problema
-│   └── ResourceType.java           # Tipos de recursos (CPU, RAM, etc.)
-├── algorithm/
-│   └── brkga/                      # Algoritmo BRKGA
-│       ├── MOBRKGA.java            # Algoritmo principal
-│       ├── Individual.java         # Indivíduo com chaves aleatórias
-│       ├── BRKGADecoder.java       # Decodificador de soluções
-│       └── BRKGAParameters.java    # Parâmetros do algoritmo
-├── io/                             # Entrada/saída de dados
-│   └── InstanceReader.java         # Leitor de instâncias JSON
-├── util/                           # Utilitários
-│   └── ParetoArchive.java          # Arquivo de soluções Pareto-ótimas
-├── VMAllocationOptimizer.java      # Orquestrador principal
-├── OptimizationParameters.java     # Parâmetros globais
-├── ExecutionReport.java            # Relatórios de execução
-└── App.java                        # Aplicação principal
-```
-
-## Compilação e Execução
-
-### Pré-requisitos
-- Java 17 ou superior
-- Maven 3.6+
-
-### Compilação
-```bash
-mvn clean compile
-```
-
-### Execução dos Testes
-```bash
-mvn test
-```
-
-### Execução da Aplicação Principal
-```bash
-# Execução básica com instância de exemplo
-mvn exec:java -Dexec.mainClass="com.ramonyago.cloudsim.App"
-
-# Execução com arquivo de instância personalizado
-mvn exec:java -Dexec.mainClass="com.ramonyago.cloudsim.App" -Dexec.args="examples/sample_instance.json"
-
-# Ou compilar e executar diretamente
-mvn package
-java -jar target/alocacao-vm-po-1.0-SNAPSHOT.jar [arquivo_instancia.json]
-```
-
-## Formato de Entrada
-
-O sistema aceita instâncias em formato JSON com a seguinte estrutura:
-
-```json
-{
-  "metadata": {
-    "description": "Descrição da instância",
-    "difficulty": "easy|medium|hard"
-  },
-  "vms": [
-    {
-      "id": 1,
-      "minReliability": 0.95,
-      "priority": 1.0,
-      "resourceDemands": {
-        "cpu": 2.0,
-        "ram": 4.0,
-        "storage": 20.0,
-        "network": 100.0
-      }
-    }
-  ],
-  "hosts": [
-    {
-      "id": 1,
-      "activationCost": 100.0,
-      "failureProbability": 0.02,
-      "energyConsumption": 150.0,
-      "resourceCapacities": {
-        "cpu": 8.0,
-        "ram": 16.0,
-        "storage": 100.0,
-        "network": 1000.0
-      }
-    }
-  ]
-}
-```
-
-## Configuração de Parâmetros
-
-### Parâmetros do BRKGA
-```java
-OptimizationParameters params = new OptimizationParameters.Builder()
-    .brkgaPopulationSize(100)           // Tamanho da população
-    .brkgaMaxGenerations(500)           // Número máximo de gerações
-    .brkgaEliteRatio(0.15)              // Proporção de indivíduos elite
-    .brkgaMutantRatio(0.10)             // Proporção de mutantes
-    .brkgaInheritanceProbability(0.7)   // Probabilidade de herança
-    .decodingStrategy(BALANCED)         // Estratégia de decodificação
-    .archiveSize(100)                   // Tamanho do arquivo Pareto
-    .randomSeed(42)                     // Semente aleatória
-    .build();
-```
-
-### Estratégias de Decodificação
-- **GREEDY_COST:** Prioriza hosts com menor custo
-- **GREEDY_RELIABILITY:** Prioriza hosts mais confiáveis
-- **BALANCED:** Balanceamento entre custo e confiabilidade
-- **FIRST_FIT:** Primeira alocação viável encontrada
-
-## Exemplos de Uso
-
-### Uso Programático Básico
-```java
-// Criar instância de exemplo
-ProblemInstance instance = InstanceReader.createSampleInstance();
-
-// Configurar parâmetros
-OptimizationParameters params = OptimizationParameters.createDefault();
-
-// Criar otimizador
-VMAllocationOptimizer optimizer = new VMAllocationOptimizer(instance, params);
-
-// Executar otimização
-OptimizationResult result = optimizer.optimize();
-
-// Obter melhores soluções
-AllocationSolution bestCost = result.getBestCostSolution();
-AllocationSolution bestReliability = result.getBestReliabilitySolution();
-AllocationSolution balanced = result.getBalancedSolution();
-```
-
-### Análise de Resultados
-```java
-// Estatísticas do arquivo Pareto
-ParetoArchive.ArchiveStatistics stats = result.getArchive().getStatistics();
-System.out.println("Número de soluções: " + stats.size);
-System.out.println("Faixa de custos: [" + stats.minCost + ", " + stats.maxCost + "]");
-System.out.println("Faixa de confiabilidade: [" + stats.minReliability + ", " + stats.maxReliability + "]");
-
-// Relatório detalhado
-System.out.println(result.getReport().generateTextReport());
-```
-
-## Saídas do Sistema
-
-### Soluções Pareto-ótimas
-- Conjunto de soluções não-dominadas
-- Valores de todos os objetivos para cada solução
-- Detalhamento completo da alocação (qual VM em qual host)
-
-### Relatórios de Execução
-- **Formato texto:** Relatório completo com estatísticas
-- **Formato CSV:** Dados estruturados para análise
-- **Logs detalhados:** Progresso da otimização com timestamps
-
-### Métricas de Qualidade
-- Tempo de execução por fase do algoritmo
-- Evolução do tamanho do arquivo Pareto
-- Estatísticas de convergência
-- Métricas de diversidade das soluções
-
-## Tecnologias Utilizadas
-
-- **Java 17:** Linguagem principal
-- **Maven:** Gerenciamento de dependências e build
-- **SLF4J + Logback:** Sistema de logging
-- **Jackson:** Processamento de JSON
-- **Apache Commons Math:** Operações matemáticas
-- **JUnit 5:** Testes unitários
-
-## Extensibilidade
-
-O sistema foi projetado para ser facilmente extensível:
-
-### Adicionando Novos Objetivos
-```java
-// Em AllocationSolution.java
-public double getNovoObjetivo() {
-    // Implementar cálculo do novo objetivo
-}
-```
-
-### Implementando Novos Algoritmos
-```java
-public class NovoAlgoritmo {
-    public ParetoArchive run(ParetoArchive initialSolutions) {
-        // Implementar novo algoritmo
-    }
-}
-```
-
-### Personalizando Estratégias de Decodificação
-```java
-// Em BRKGADecoder.java - adicionar nova estratégia
-public enum DecodingStrategy {
-    // ... estratégias existentes
-    NOVA_ESTRATEGIA
-}
-```
-
-## Trabalhos Futuros
-
-- [ ] Implementação da **Busca Tabu multiobjetivo**
-- [ ] Integração com **solvers MILP** (CPLEX, Gurobi, GLPK)
-- [ ] **Interface gráfica** para visualização das fronteiras de Pareto
-- [ ] **Gerador automático** de instâncias de teste
-- [ ] **Análise de sensibilidade** dos parâmetros
-- [ ] **Paralelização** dos algoritmos
-- [ ] **Métricas de qualidade** avançadas (hipervolume, spread)
-
-## Referências
-
-- Gonçalves, J. F., & Resende, M. G. (2011). Biased random-key genetic algorithms for combinatorial optimization.
-- Deb, K., et al. (2002). A fast and elitist multiobjective genetic algorithm: NSGA-II.
-- Glover, F., & Laguna, M. (1997). Tabu search.
-=======
 
 ## 🚀 Como Rodar
 
@@ -286,22 +38,11 @@
 ```bash
 # Exemplo básico de otimização
 mvn exec:java -Dexec.mainClass="com.ramonyago.cloudsim.examples.CloudSimExample"
->>>>>>> d7721dc1
 
 # Exemplo de alocação em tempo real
 mvn exec:java -Dexec.mainClass="com.ramonyago.cloudsim.examples.RealTimeAllocationExample"
 ```
 
-<<<<<<< HEAD
-Para dúvidas e sugestões, entre em contato com os autores:
-- Ramon Barros
-- Afrânio Yago
-
----
-
-**Instituto de Computação - UFAL**  
-**Disciplina: Pesquisa Operacional**
-=======
 ## 📁 Estrutura do Projeto
 
 ```
@@ -365,5 +106,4 @@
 ### Parâmetros Tabu Search  
 - Iterações: 500 por solução
 - Lista Tabu: 50 movimentos
-- Diversificação: a cada 100 iterações
->>>>>>> d7721dc1
+- Diversificação: a cada 100 iterações